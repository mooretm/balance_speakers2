--- conflicted
+++ resolved
@@ -14,14 +14,12 @@
 # Import data science packages
 import numpy as np
 import random
+import math
 
 # Import system packages
 from pathlib import Path
 import time
-<<<<<<< HEAD
 from threading import Thread
-=======
->>>>>>> a62f92bc
 import asyncio
 
 # Import misc packages
@@ -57,17 +55,15 @@
 class Application(tk.Tk):
     """ Application root window
     """
-    def __init__(self, async_loop, *args, **kwargs):
+    def __init__(self, *args, **kwargs):
         super().__init__(*args, **kwargs)
-
-        self.async_loop = async_loop
 
         #############
         # Constants #
         #############
         self.NAME = 'Speaker Balancer'
         self.VERSION = '2.0.0'
-        self.EDITED = 'January 02, 2024'
+        self.EDITED = 'January 17, 2024'
 
         # Create menu settings dictionary
         self._app_info = {
@@ -233,18 +229,19 @@
 
 
     def wgn(self, dur, fs):
-        """ Function to generate white Gaussian noise. """
+        """ Function to generate white Gaussian noise.
+        """
         r = int(dur * fs)
         random.seed(4)
         wgn = [random.gauss(0.0, 1.0) for i in range(r)]
         wgn -= np.mean(wgn) # Remove DC offset
         wgn = wgn / np.max(abs(wgn)) # Normalize
-
         return wgn
 
 
     def _quit(self):
-        """ Exit the application. """
+        """ Exit the application.
+        """
         self.destroy()
 
 
@@ -252,7 +249,8 @@
     # File Menu Funcs #
     ###################
     def _show_session_dialog(self):
-        """ Show session parameter dialog. """
+        """ Show session parameter dialog
+        """
         print("\ncontroller: Calling session dialog...")
         x = sessionview.SessionDialog(self, self.sessionpars)
 
@@ -493,62 +491,110 @@
     ########################
     def _on_test_offsets(self):
         """ Start automated offset test thread."""
-        #Thread(target=self._on_test_offsets_thread).start()
-        self.async_loop.run_until_complete(self._on_test_offsets_thread())
-
-
-    async def _on_test_offsets_thread(self):
-        """ Automatically step through all speakers to verify
-            offsets are correct.
-        """
+        # Delete existig instances of thread object
+        try:
+            del self.t
+        except AttributeError:
+            print("\ncontroller: no Thread object to delete")
+            pass
+
+        # Create and call Thread instance
+        try:
+            self.t = Thread(target=self._on_test_offsets_thread)
+            self.t.start()
+        except:
+            print("\ncontroller: Failed to start audio thread.")
+            return
+
+
+    def _on_test_offsets_thread(self):
+        """ Automatically step through all speakers. """
+        import sounddevice as sd
+        fs = 48000
+        sd.default.device = self.sessionpars['audio_device'].get()
+        print(f"\ncontroller: Audio device: {sd.query_devices(sd.default.device)['name']}")
+
+        # Generate WGN
+        _wgn = self.wgn(dur=self.sessionpars['duration'].get(), fs=fs)
+        #mag = self.db2mag(self.sessionpars['level'].get())
+        #_wgn = _wgn * mag
+        #print(f"\ncontroller: Level from main view: {self.sessionpars['level'].get()}")
+        
         # Get number of speakers/channels
         num_speakers = self.sessionpars['num_speakers'].get()
 
         # Update mainview: START TEST
         self.main_frame.start_auto_test()
 
+        # Create audio object
+        #sig = audiomodel.Audio(audio=_wgn, sampling_rate=fs)
+
+
         # Present WGN to each speaker for the specified duration
         for ii in range(0, num_speakers):
-            # Force select a speaker radio button
+            # Select speaker number
             self._vars['selected_speaker'].set(ii)
 
-            # Enable the current speaker radio button
+            # Enable current speaker button on mainframe
             self.main_frame._update_single_speaker_button_state(ii, 'enabled')
 
-            # Assign channel based on speaker
-            # Routing from the audioview is saved as a space-separated string
+
+
+
+            # # Apply offset to channel number
+            # chan = ii + 1
+
+            # # Present audio
+            # try:
+            #     print(f"controller: Iteration: {ii+1}")
+            #     sd.play(_wgn, fs, mapping=[chan])
+            #     sd.wait(self.sessionpars['duration'].get())
+            # except Exception as e:
+            #     print(e)
+            #     messagebox.showerror(
+            #         title="Audio Error",
+            #         message="Failed to play audio!",
+            #         detail=e
+            #     )
+            #     break
+
+
+
+            # Routing from the audioview is saved as a string
             chan=str(ii+1)
             self.sessionpars['channel_routing'].set(chan)
 
-            # Present audio
             self._on_play()
-<<<<<<< HEAD
-            #sd.wait(self.sessionpars['duration'].get())
-            time.sleep(self.sessionpars['duration'].get())
-        
+            sd.wait(self.sessionpars['duration'].get())
+
+            # Disable current speaker button
             self.main_frame._update_single_speaker_button_state(ii, 'disabled')
 
-=======
-            time.sleep(self.sessionpars['duration'].get())
-
-            # Disable speaker radio button
-            self.main_frame._update_single_speaker_button_state(ii, 'disabled')
-
->>>>>>> a62f92bc
         # Update mainview: END TEST
         self.main_frame.end_auto_test()
 
 
+    # def db2mag(self, db):
+    #     """ 
+    #         Convert decibels to magnitude. Takes a single
+    #         value or a list of values.
+    #     """
+    #     # Must use this form to handle negative db values!
+    #     try:
+    #         mag = [10**(x/20) for x in db]
+    #         return mag
+    #     except:
+    #         mag = 10**(db/20)
+    #         return mag
+
+
     def _show_audio_dialog(self):
-        """ Show audio settings dialog
-        """
+        """ Show audio settings dialog. """
         print("\ncontroller: Calling audio dialog...")
         audioview.AudioDialog(self, self.sessionpars)
 
-
     def _show_calibration_dialog(self):
-        """ Display the calibration dialog window
-        """
+        """ Display the calibration dialog window. """
         print("\ncontroller: Calling calibration dialog...")
         calibrationview.CalibrationDialog(self, self.sessionpars)
 
@@ -630,16 +676,6 @@
         webbrowser.open(README.CHANGELOG_HTML)
 
 
-class ThreadedASIO:
-    def __init__(self):
-        pass
-
-
 if __name__ == "__main__":
-    # Create an asynchronous loop
-    async_loop = asyncio.new_event_loop()
-
-    # Instantiate an instance of Application and 
-    # pass the asynchronous loop
-    app = Application(async_loop)
+    app = Application()
     app.mainloop()